--- conflicted
+++ resolved
@@ -1,9 +1,5 @@
-<<<<<<< HEAD
 # -*- coding: utf-8 -*-
 from __future__ import unicode_literals
 __version__ = '0.1.3'
-=======
-__version__ = '0.1.2'
 
-default_app_config = 'spirit.apps.SpiritConfig'
->>>>>>> 65edef7f
+default_app_config = 'spirit.apps.SpiritConfig'