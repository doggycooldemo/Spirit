--- conflicted
+++ resolved
@@ -5,13 +5,10 @@
 from django.utils.translation import ugettext_lazy as _
 from django.core.urlresolvers import reverse
 from django.conf import settings
-<<<<<<< HEAD
 from django.utils.encoding import python_2_unicode_compatible
-=======
 from django.db.models import F
 
 from spirit.signals.topic_poll import topic_poll_post_vote, topic_poll_pre_vote
->>>>>>> 65edef7f
 
 
 @python_2_unicode_compatible
@@ -63,11 +60,7 @@
         verbose_name = _("poll vote")
         verbose_name_plural = _("poll votes")
 
-<<<<<<< HEAD
     def __str__(self):
-        return "poll vote %s" % self.pk
-=======
-    def __unicode__(self):
         return "poll vote %s" % self.pk
 
 
@@ -82,5 +75,4 @@
 
 
 topic_poll_pre_vote.connect(poll_pre_vote, dispatch_uid=__name__)
-topic_poll_post_vote.connect(poll_post_vote, dispatch_uid=__name__)
->>>>>>> 65edef7f
+topic_poll_post_vote.connect(poll_post_vote, dispatch_uid=__name__)