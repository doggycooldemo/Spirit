--- conflicted
+++ resolved
@@ -90,10 +90,7 @@
 
     class Meta(AbstractUser.Meta):
         swappable = 'AUTH_USER_MODEL'
-<<<<<<< HEAD
         app_label = 'spirit'
-=======
->>>>>>> 65edef7f
         ordering = ['-date_joined', ]
         verbose_name = _('user')
         verbose_name_plural = _('users')