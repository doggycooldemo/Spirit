--- conflicted
+++ resolved
@@ -1,4 +1,4 @@
-# -*- coding: utf-8 -*-
+#-*- coding: utf-8 -*-
 from __future__ import unicode_literals
 
 import datetime
@@ -34,12 +34,7 @@
 
 from spirit import utils as spirit_utils
 from spirit.templatetags.tags.utils import time as ttags_utils
-<<<<<<< HEAD
 from . import utils as test_utils
-from spirit.utils.markdown import quotify
-=======
-import utils as test_utils
->>>>>>> 65edef7f
 from spirit.templatetags.tags.utils.messages import render_messages
 from spirit.utils.markdown import Markdown, quotify
 
@@ -188,31 +183,25 @@
                      '{% get_email_share_url url="/á/foo bar/" title="á" %}'
                      '{% get_share_url url="/á/foo bar/" %}')
         res = t.render(Context({'request': RequestFactory().get('/'), }))
-        self.assertEqual(res.strip(), "http://www.facebook.com/sharer.php?u=100&p%5Burl%5D=http%3A%2F%2Ftestserver"
-                                      "%2F%25C3%25A1%2Ffoo%2520bar%2F&p%5Btitle%5D=%C3%A1"
-                                      "https://twitter.com/share?url=http%3A%2F%2Ftestserver%2F%25C3%25A1%2F"
-                                      "foo%2520bar%2F&text=%C3%A1"
-                                      "https://plus.google.com/share?url=http%3A%2F%2Ftestserver%2F%25C3%25A1%2F"
-                                      "foo%2520bar%2F"
-                                      "mailto:?body=http%3A%2F%2Ftestserver%2F%25C3%25A1%2Ffoo%2520bar%2F"
-                                      "&subject=%C3%A1&to="
-                                      "http://testserver/%C3%A1/foo%20bar/")
+        self.assertEqual(res.strip(), u"http://www.facebook.com/sharer.php?u=100&p%5Burl%5D=http%3A%2F%2Ftestserver"
+                                      u"%2F%25C3%25A1%2Ffoo%2520bar%2F&p%5Btitle%5D=%C3%A1"
+                                      u"https://twitter.com/share?url=http%3A%2F%2Ftestserver%2F%25C3%25A1%2F"
+                                      u"foo%2520bar%2F&text=%C3%A1"
+                                      u"https://plus.google.com/share?url=http%3A%2F%2Ftestserver%2F%25C3%25A1%2F"
+                                      u"foo%2520bar%2F"
+                                      u"mailto:?body=http%3A%2F%2Ftestserver%2F%25C3%25A1%2Ffoo%2520bar%2F"
+                                      u"&subject=%C3%A1&to="
+                                      u"http://testserver/%C3%A1/foo%20bar/")
 
     def test_social_share_twitter_length(self):
         """
         Twitter allows up to 140 chars, takes 23 for urls (https)
         """
-<<<<<<< HEAD
-        long_title = "á" * 150
-        t = Template('{% load spirit_tags %}'
-                     '{% get_twitter_share_url url="/foo/" title=long_title %}')
-=======
         # so this unicode title when is *url-quoted* becomes really large, like 1000 chars large,
         # browsers support up to 2000 chars for an address, we should be fine.
         long_title = u"á" * 150
-        t = Template(u'{% load spirit_tags %}'
-                     u'{% get_twitter_share_url url="/foo/" title=long_title %}')
->>>>>>> 65edef7f
+        t = Template('{% load spirit_tags %}'
+                     '{% get_twitter_share_url url="/foo/" title=long_title %}')
         res = t.render(Context({'request': RequestFactory().get('/'), 'long_title': long_title}))
         url = urlunquote(res.strip())
         self.assertEqual(len(url.split("text=")[-1]) + 23, 139)  # 140 for https
@@ -233,17 +222,10 @@
                                        related_name='category_set',
                                        parent_field='parent_id',
                                        label_field='title')
-<<<<<<< HEAD
         self.assertSequenceEqual(list(field.choices), [('', '---------'),
-                                                       (1, '%s' % category.title),
-                                                       (3, '--- %s' % subcategory.title),
-                                                       (2, '%s' % category2.title)])
-=======
-        self.assertSequenceEqual(list(field.choices), [('', u'---------'),
-                                                       (3, u'%s' % category.title),
-                                                       (5, u'--- %s' % subcategory.title),
-                                                       (4, u'%s' % category2.title)])
->>>>>>> 65edef7f
+                                                       (3, '%s' % category.title),
+                                                       (5, '--- %s' % subcategory.title),
+                                                       (4, '%s' % category2.title)])
 
 
 class UtilsTimezoneTests(TestCase):
@@ -307,31 +289,19 @@
         cache.clear()
         self.user = test_utils.create_user(username="nitely", slug="nitely")
         self.user2 = test_utils.create_user(username="esteban")
-        self.user3 = test_utils.create_user(username="áéíóú")
+        self.user3 = test_utils.create_user(username=u"áéíóú")
 
     def test_markdown_mentions(self):
         """
         markdown mentions
         """
-<<<<<<< HEAD
-        comment = "@nitely, @esteban,@áéíóú, @fakeone"
-        comment_md = markdown(comment,
-                              output_formats='html5',
-                              safe_mode='escape',
-                              extensions=['spirit.utils.markdown.mention', ])
-        self.assertEqual(comment_md, '<p><a href="%s">@nitely</a>, '
-                                     '<a href="%s">@esteban</a>,'
-                                     '<a href="%s">@\xe1\xe9\xed\xf3\xfa</a>, '
+        comment = u"@nitely, @esteban,@áéíóú, @fakeone"
+        md = Markdown(escape=True, hard_wrap=True)
+        comment_md = md.render(comment)
+        self.assertEqual(comment_md, '<p><a class="comment-mention" href="%s">@nitely</a>, '
+                                     '<a class="comment-mention" href="%s">@esteban</a>,'
+                                     '<a class="comment-mention" href="%s">@\xe1\xe9\xed\xf3\xfa</a>, '
                                      '@fakeone</p>' %
-=======
-        comment = u"@nitely, @esteban,@áéíóú, @fakeone"
-        md = Markdown(escape=True, hard_wrap=True)
-        comment_md = md.render(comment)
-        self.assertEqual(comment_md, u'<p><a class="comment-mention" href="%s">@nitely</a>, '
-                                     u'<a class="comment-mention" href="%s">@esteban</a>,'
-                                     u'<a class="comment-mention" href="%s">@\xe1\xe9\xed\xf3\xfa</a>, '
-                                     u'@fakeone</p>' %
->>>>>>> 65edef7f
                                      (self.user.get_absolute_url(),
                                       self.user2.get_absolute_url(),
                                       self.user3.get_absolute_url()))
@@ -341,35 +311,18 @@
         """
         markdown mentions limit
         """
-<<<<<<< HEAD
-        comment = "@a, @b, @nitely"
-        comment_md = markdown(comment,
-                              output_formats='html5',
-                              safe_mode='escape',
-                              extensions=['spirit.utils.markdown.mention', ])
-        self.assertEqual(comment_md, "<p>@a, @b, @nitely</p>")
-=======
         comment = u"@a, @b, @nitely"
         md = Markdown(escape=True, hard_wrap=True)
         comment_md = md.render(comment)
         self.assertEqual(comment_md, u"<p>@a, @b, @nitely</p>")
->>>>>>> 65edef7f
 
     def test_markdown_mentions_dict(self):
         """
         markdown mentions dict
         """
-<<<<<<< HEAD
-        comment = "@nitely, @esteban"
-        md = Markdown(output_formats='html5',
-                      safe_mode='escape',
-                      extensions=['spirit.utils.markdown.mention', ])
-        comment_md = md.convert(comment)
-=======
         comment = u"@nitely, @esteban"
         md = Markdown(escape=True, hard_wrap=True)
         comment_md = md.render(comment)
->>>>>>> 65edef7f
         # mentions get dianmically added on MentionifyExtension
         self.assertDictEqual(md.get_mentions(), {'nitely': self.user,
                                            'esteban': self.user2})
@@ -378,34 +331,20 @@
         """
         markdown emojify
         """
-<<<<<<< HEAD
-        comment = ":airplane:, :8ball: :bademoji: foo:"
-        comment_md = markdown(comment,
-                              output_formats='html5',
-                              safe_mode='escape',
-                              extensions=['spirit.utils.markdown.emoji', ])
-        self.assertEqual(comment_md, '<p><img alt="airplane" src="%(static)sspirit/emojis/airplane.png" />, '
-                                     '<img alt="8ball" src="%(static)sspirit/emojis/8ball.png" /> '
+        comment = u":airplane:, :8ball: :bademoji: foo:"
+        md = Markdown(escape=True, hard_wrap=True)
+        comment_md = md.render(comment)
+        self.assertEqual(comment_md, '<p><img class="comment-emoji" src="%(static)sspirit/emojis/airplane.png">, '
+                                     '<img class="comment-emoji" src="%(static)sspirit/emojis/8ball.png"> '
                                      ':bademoji: foo:</p>' % {'static': settings.STATIC_URL, })
-=======
-        comment = u":airplane:, :8ball: :bademoji: foo:"
-        md = Markdown(escape=True, hard_wrap=True)
-        comment_md = md.render(comment)
-        self.assertEqual(comment_md, u'<p><img class="comment-emoji" src="%(static)sspirit/emojis/airplane.png">, '
-                                     u'<img class="comment-emoji" src="%(static)sspirit/emojis/8ball.png"> '
-                                     u':bademoji: foo:</p>' % {'static': settings.STATIC_URL, })
->>>>>>> 65edef7f
 
     @override_settings(LANGUAGE_CODE='en')
     def test_markdown_quote(self):
         """
         markdown quote
         """
-        comment = "text\nnew line"
+        comment = u"text\nnew line"
         quote = quotify(comment, self.user)
-<<<<<<< HEAD
-        self.assertListEqual(quote.splitlines(), ("@%s\n> text\n> new line\n\n" % self.user.username).splitlines())
-=======
         self.assertListEqual(quote.splitlines(), (u"> @%s said:\n> text\n> new line\n\n" % self.user.username).splitlines())
 
     @override_settings(LANGUAGE_CODE='en')
@@ -419,33 +358,11 @@
 
         with translation.override('es'):
             self.assertListEqual(quote.splitlines(), (u"> @%s said:\n> \n\n" % self.user.username).splitlines())
->>>>>>> 65edef7f
 
     def test_markdown_image(self):
         """
         markdown image
         """
-<<<<<<< HEAD
-        comment = "http://foo.bar/image.png\nhttp://www.foo.bar.fb/path/image.png\n" \
-                  "https://foo.bar/image.png\n" \
-                  "bad http://foo.bar/image.png\nhttp://foo.bar/image.png bad\nhttp://bad.png\n" \
-                  "http://foo.bar/.png\n![im](http://foo.bar/not_imagified.png)\n" \
-                  "foo.bar/bad.png\nhttp://foo.bar/<escaped>.png"
-        comment_md = markdown(comment,
-                              output_formats='html5',
-                              safe_mode='escape',
-                              extensions=['spirit.utils.markdown.image', ])
-        self.assertListEqual(comment_md.splitlines(), '<p><img alt="image" src="http://foo.bar/image.png" />'
-                                                  '\n<img alt="image" src="http://www.foo.bar.fb/path/image.png" />'
-                                                  '\n<img alt="image" src="https://foo.bar/image.png" />'
-                                                  '\nbad http://foo.bar/image.png'
-                                                  '\nhttp://foo.bar/image.png bad'
-                                                  '\nhttp://bad.png'
-                                                  '\nhttp://foo.bar/.png'
-                                                  '\n<img alt="im" src="http://foo.bar/not_imagified.png" />'
-                                                  '\nfoo.bar/bad.png'
-                                                  '\n<img alt="image" src="http://foo.bar/&lt;escaped&gt;.png" /></p>'.splitlines())
-=======
         comment = u"http://foo.bar/image.png\nhttp://www.foo.bar.fb/path/image.png\n" \
                   u"https://foo.bar/image.png\n" \
                   u"bad http://foo.bar/image.png\nhttp://foo.bar/image.png bad\nhttp://bad.png\n" \
@@ -453,42 +370,21 @@
                   u"foo.bar/bad.png\n\nhttp://foo.bar/<escaped>.png"
         md = Markdown(escape=True, hard_wrap=True)
         comment_md = md.render(comment)
-        self.assertListEqual(comment_md.splitlines(), u'<p><img src="http://foo.bar/image.png" alt="image" title="image"></p>\n'
-                                                  u'<p><img src="http://www.foo.bar.fb/path/image.png" alt="image" title="image"></p>\n'
-                                                  u'<p><img src="https://foo.bar/image.png" alt="image" title="image"></p>\n'
-                                                  u'<p>bad <a href="http://foo.bar/image.png">http://foo.bar/image.png</a><br>'  # autolink
-                                                  u'<a href="http://foo.bar/image.png">http://foo.bar/image.png</a> bad<br>'  # autolink
-                                                  u'<a href="http://bad.png">http://bad.png</a><br>'  # autolink
-                                                  u'<a href="http://foo.bar/.png">http://foo.bar/.png</a><br>'  # autolink
-                                                  u'<img src="http://foo.bar/not_imagified.png" alt="im"><br>'
-                                                  u'foo.bar/bad.png</p>\n'
-                                                  u'<p><img src="http://foo.bar/&lt;escaped&gt;.png" alt="&lt;escaped&gt;" title="&lt;escaped&gt;"></p>\n'.splitlines())
->>>>>>> 65edef7f
+        self.assertListEqual(comment_md.splitlines(), '<p><img src="http://foo.bar/image.png" alt="image" title="image"></p>\n'
+                                                  '<p><img src="http://www.foo.bar.fb/path/image.png" alt="image" title="image"></p>\n'
+                                                  '<p><img src="https://foo.bar/image.png" alt="image" title="image"></p>\n'
+                                                  '<p>bad <a href="http://foo.bar/image.png">http://foo.bar/image.png</a><br>'  # autolink
+                                                  '<a href="http://foo.bar/image.png">http://foo.bar/image.png</a> bad<br>'  # autolink
+                                                  '<a href="http://bad.png">http://bad.png</a><br>'  # autolink
+                                                  '<a href="http://foo.bar/.png">http://foo.bar/.png</a><br>'  # autolink
+                                                  '<img src="http://foo.bar/not_imagified.png" alt="im"><br>'
+                                                  'foo.bar/bad.png</p>\n'
+                                                  '<p><img src="http://foo.bar/&lt;escaped&gt;.png" alt="&lt;escaped&gt;" title="&lt;escaped&gt;"></p>\n'.splitlines())
 
     def test_markdown_youtube(self):
         """
         markdown youtube
         """
-<<<<<<< HEAD
-        comment = "https://www.youtube.com/watch?v=Z0UISCEe52Y\n" \
-                  "http://youtu.be/afyK1HSFfgw\n" \
-                  "https://www.youtube.com/embed/vsF0K3Ou1v0\n" \
-                  "https://www.youtube.com/watch?v=<bad>\n" \
-                  "https://www.noyoutube.com/watch?v=Z0UISCEe52Y\n" \
-                  "badbad https://www.youtube.com/watch?v=Z0UISCEe52Y\n" \
-                  "https://www.youtube.com/watch?v=Z0UISCEe52Y badbad\n"
-        comment_md = markdown(comment,
-                              output_formats='html5',
-                              safe_mode='escape',
-                              extensions=['spirit.utils.markdown.youtube', ])
-        self.assertListEqual(comment_md.splitlines(), '<p><span class="video"><iframe src="https://www.youtube.com/embed/Z0UISCEe52Y?feature=oembed" allowfullscreen></iframe></span>'
-                                                  '\n<span class="video"><iframe src="https://www.youtube.com/embed/afyK1HSFfgw?feature=oembed" allowfullscreen></iframe></span>'
-                                                  '\n<span class="video"><iframe src="https://www.youtube.com/embed/vsF0K3Ou1v0?feature=oembed" allowfullscreen></iframe></span>'
-                                                  '\nhttps://www.youtube.com/watch?v=&lt;bad&gt;'
-                                                  '\nhttps://www.noyoutube.com/watch?v=Z0UISCEe52Y'
-                                                  '\nbadbad https://www.youtube.com/watch?v=Z0UISCEe52Y'
-                                                  '\nhttps://www.youtube.com/watch?v=Z0UISCEe52Y badbad</p>'.splitlines())
-=======
         comment = u"https://www.youtube.com/watch?v=Z0UISCEe52Y\n" \
                   u"http://youtu.be/afyK1HSFfgw\n" \
                   u"https://www.youtube.com/embed/vsF0K3Ou1v0\n" \
@@ -498,46 +394,18 @@
                   u"https://www.youtube.com/watch?v=Z0UISCEe52Y badbad\n"
         md = Markdown(escape=True, hard_wrap=True)
         comment_md = md.render(comment)
-        self.assertListEqual(comment_md.splitlines(), u'<span class="video"><iframe src="https://www.youtube.com/embed/Z0UISCEe52Y?feature=oembed" allowfullscreen></iframe></span>'
-                                                  u'\n<span class="video"><iframe src="https://www.youtube.com/embed/afyK1HSFfgw?feature=oembed" allowfullscreen></iframe></span>'
-                                                  u'\n<span class="video"><iframe src="https://www.youtube.com/embed/vsF0K3Ou1v0?feature=oembed" allowfullscreen></iframe></span>'
-                                                  u'\n<p><a href="https://www.youtube.com/watch?v=&lt;bad&amp;gt">https://www.youtube.com/watch?v=&lt;bad&amp;gt</a>;<br>'  # smart_amp ain't smart
-                                                  u'<a href="https://www.noyoutube.com/watch?v=Z0UISCEe52Y">https://www.noyoutube.com/watch?v=Z0UISCEe52Y</a><br>'
-                                                  u'badbad <a href="https://www.youtube.com/watch?v=Z0UISCEe52Y">https://www.youtube.com/watch?v=Z0UISCEe52Y</a><br>'
-                                                  u'<a href="https://www.youtube.com/watch?v=Z0UISCEe52Y">https://www.youtube.com/watch?v=Z0UISCEe52Y</a> badbad</p>'.splitlines())
->>>>>>> 65edef7f
+        self.assertListEqual(comment_md.splitlines(), '<span class="video"><iframe src="https://www.youtube.com/embed/Z0UISCEe52Y?feature=oembed" allowfullscreen></iframe></span>'
+                                                  '\n<span class="video"><iframe src="https://www.youtube.com/embed/afyK1HSFfgw?feature=oembed" allowfullscreen></iframe></span>'
+                                                  '\n<span class="video"><iframe src="https://www.youtube.com/embed/vsF0K3Ou1v0?feature=oembed" allowfullscreen></iframe></span>'
+                                                  '\n<p><a href="https://www.youtube.com/watch?v=&lt;bad&amp;gt">https://www.youtube.com/watch?v=&lt;bad&amp;gt</a>;<br>'  # smart_amp ain't smart
+                                                  '<a href="https://www.noyoutube.com/watch?v=Z0UISCEe52Y">https://www.noyoutube.com/watch?v=Z0UISCEe52Y</a><br>'
+                                                  'badbad <a href="https://www.youtube.com/watch?v=Z0UISCEe52Y">https://www.youtube.com/watch?v=Z0UISCEe52Y</a><br>'
+                                                  '<a href="https://www.youtube.com/watch?v=Z0UISCEe52Y">https://www.youtube.com/watch?v=Z0UISCEe52Y</a> badbad</p>'.splitlines())
 
     def test_markdown_vimeo(self):
         """
         markdown vimeo
         """
-<<<<<<< HEAD
-        self.maxDiff = None
-        comment = "https://vimeo.com/11111111\n" \
-                  "https://www.vimeo.com/11111111\n" \
-                  "https://player.vimeo.com/video/11111111\n" \
-                  "https://vimeo.com/channels/11111111\n" \
-                  "https://vimeo.com/groups/name/videos/11111111\n" \
-                  "https://vimeo.com/album/2222222/video/11111111\n" \
-                  "https://vimeo.com/11111111?param=value\n" \
-                  "https://novimeo.com/11111111\n" \
-                  "bad https://novimeo.com/11111111\n" \
-                  "https://novimeo.com/11111111 bad"
-        comment_md = markdown(comment,
-                              output_formats='html5',
-                              safe_mode='escape',
-                              extensions=['spirit.utils.markdown.vimeo', ])
-        self.assertListEqual(comment_md.splitlines(), '<p><span class="video"><iframe src="https://player.vimeo.com/video/11111111" allowfullscreen></iframe></span>'
-                                                  '\n<span class="video"><iframe src="https://player.vimeo.com/video/11111111" allowfullscreen></iframe></span>'
-                                                  '\n<span class="video"><iframe src="https://player.vimeo.com/video/11111111" allowfullscreen></iframe></span>'
-                                                  '\n<span class="video"><iframe src="https://player.vimeo.com/video/11111111" allowfullscreen></iframe></span>'
-                                                  '\n<span class="video"><iframe src="https://player.vimeo.com/video/11111111" allowfullscreen></iframe></span>'
-                                                  '\n<span class="video"><iframe src="https://player.vimeo.com/video/11111111" allowfullscreen></iframe></span>'
-                                                  '\n<span class="video"><iframe src="https://player.vimeo.com/video/11111111" allowfullscreen></iframe></span>'
-                                                  '\nhttps://novimeo.com/11111111'
-                                                  '\nbad https://novimeo.com/11111111'
-                                                  '\nhttps://novimeo.com/11111111 bad</p>'.splitlines())
-=======
         comment = u"https://vimeo.com/11111111\n" \
                   u"https://www.vimeo.com/11111111\n" \
                   u"https://player.vimeo.com/video/11111111\n" \
@@ -550,64 +418,39 @@
                   u"https://novimeo.com/11111111 bad"
         md = Markdown(escape=True, hard_wrap=True)
         comment_md = md.render(comment)
-        self.assertListEqual(comment_md.splitlines(), u'<span class="video"><iframe src="https://player.vimeo.com/video/11111111" allowfullscreen></iframe></span>'
-                                                  u'\n<span class="video"><iframe src="https://player.vimeo.com/video/11111111" allowfullscreen></iframe></span>'
-                                                  u'\n<span class="video"><iframe src="https://player.vimeo.com/video/11111111" allowfullscreen></iframe></span>'
-                                                  u'\n<span class="video"><iframe src="https://player.vimeo.com/video/11111111" allowfullscreen></iframe></span>'
-                                                  u'\n<span class="video"><iframe src="https://player.vimeo.com/video/11111111" allowfullscreen></iframe></span>'
-                                                  u'\n<span class="video"><iframe src="https://player.vimeo.com/video/11111111" allowfullscreen></iframe></span>'
-                                                  u'\n<span class="video"><iframe src="https://player.vimeo.com/video/11111111" allowfullscreen></iframe></span>'
-                                                  u'\n<p><a href="https://novimeo.com/11111111">https://novimeo.com/11111111</a><br>'
-                                                  u'bad <a href="https://novimeo.com/11111111">https://novimeo.com/11111111</a><br>'
-                                                  u'<a href="https://novimeo.com/11111111">https://novimeo.com/11111111</a> bad</p>'.splitlines())
->>>>>>> 65edef7f
+        self.assertListEqual(comment_md.splitlines(), '<span class="video"><iframe src="https://player.vimeo.com/video/11111111" allowfullscreen></iframe></span>'
+                                                  '\n<span class="video"><iframe src="https://player.vimeo.com/video/11111111" allowfullscreen></iframe></span>'
+                                                  '\n<span class="video"><iframe src="https://player.vimeo.com/video/11111111" allowfullscreen></iframe></span>'
+                                                  '\n<span class="video"><iframe src="https://player.vimeo.com/video/11111111" allowfullscreen></iframe></span>'
+                                                  '\n<span class="video"><iframe src="https://player.vimeo.com/video/11111111" allowfullscreen></iframe></span>'
+                                                  '\n<span class="video"><iframe src="https://player.vimeo.com/video/11111111" allowfullscreen></iframe></span>'
+                                                  '\n<span class="video"><iframe src="https://player.vimeo.com/video/11111111" allowfullscreen></iframe></span>'
+                                                  '\n<p><a href="https://novimeo.com/11111111">https://novimeo.com/11111111</a><br>'
+                                                  'bad <a href="https://novimeo.com/11111111">https://novimeo.com/11111111</a><br>'
+                                                  '<a href="https://novimeo.com/11111111">https://novimeo.com/11111111</a> bad</p>'.splitlines())
 
     def test_markdown_video(self):
         """
         markdown video
         """
-<<<<<<< HEAD
-        comment = "http://foo.bar/video.mp4\nhttp://foo.bar/<escaped>.mp4"
-        comment_md = markdown(comment,
-                              output_formats='html5',
-                              safe_mode='escape',
-                              extensions=['spirit.utils.markdown.video', ])
-        self.assertListEqual(comment_md.splitlines(), '<p><video controls><source src="http://foo.bar/video.mp4">'
+        comment = u"http://foo.bar/video.mp4\nhttp://foo.bar/<escaped>.mp4"
+        md = Markdown(escape=True, hard_wrap=True)
+        comment_md = md.render(comment)
+        self.assertListEqual(comment_md.splitlines(), '<video controls><source src="http://foo.bar/video.mp4">'
                                                       '<a href="http://foo.bar/video.mp4">http://foo.bar/video.mp4</a></video>'
                                                       '\n<video controls><source src="http://foo.bar/&lt;escaped&gt;.mp4">'
                                                       '<a href="http://foo.bar/&lt;escaped&gt;.mp4">'
-                                                      'http://foo.bar/&lt;escaped&gt;.mp4</a></video></p>'.splitlines())
-=======
-        comment = u"http://foo.bar/video.mp4\nhttp://foo.bar/<escaped>.mp4"
-        md = Markdown(escape=True, hard_wrap=True)
-        comment_md = md.render(comment)
-        self.assertListEqual(comment_md.splitlines(), u'<video controls><source src="http://foo.bar/video.mp4">'
-                                                      u'<a href="http://foo.bar/video.mp4">http://foo.bar/video.mp4</a></video>'
-                                                      u'\n<video controls><source src="http://foo.bar/&lt;escaped&gt;.mp4">'
-                                                      u'<a href="http://foo.bar/&lt;escaped&gt;.mp4">'
-                                                      u'http://foo.bar/&lt;escaped&gt;.mp4</a></video>'.splitlines())
->>>>>>> 65edef7f
+                                                      'http://foo.bar/&lt;escaped&gt;.mp4</a></video>'.splitlines())
 
     def test_markdown_audio(self):
         """
         markdown audio
         """
-<<<<<<< HEAD
-        self.maxDiff = None
-        comment = "http://foo.bar/audio.mp3\nhttp://foo.bar/<escaped>.mp3"
-        comment_md = markdown(comment,
-                              output_formats='html5',
-                              safe_mode='escape',
-                              extensions=['spirit.utils.markdown.audio', ])
-        self.assertListEqual(comment_md.splitlines(), '<p><audio controls><source src="http://foo.bar/audio.mp3"><a href="http://foo.bar/audio.mp3">http://foo.bar/audio.mp3</a></audio>'
-                                                  '\n<audio controls><source src="http://foo.bar/&lt;escaped&gt;.mp3"><a href="http://foo.bar/&lt;escaped&gt;.mp3">http://foo.bar/&lt;escaped&gt;.mp3</a></audio></p>'.splitlines())
-=======
         comment = u"http://foo.bar/audio.mp3\nhttp://foo.bar/<escaped>.mp3"
         md = Markdown(escape=True, hard_wrap=True)
         comment_md = md.render(comment)
-        self.assertListEqual(comment_md.splitlines(), u'<audio controls><source src="http://foo.bar/audio.mp3"><a href="http://foo.bar/audio.mp3">http://foo.bar/audio.mp3</a></audio>'
-                                                  u'\n<audio controls><source src="http://foo.bar/&lt;escaped&gt;.mp3"><a href="http://foo.bar/&lt;escaped&gt;.mp3">http://foo.bar/&lt;escaped&gt;.mp3</a></audio>'.splitlines())
->>>>>>> 65edef7f
+        self.assertListEqual(comment_md.splitlines(), '<audio controls><source src="http://foo.bar/audio.mp3"><a href="http://foo.bar/audio.mp3">http://foo.bar/audio.mp3</a></audio>'
+                                                  '\n<audio controls><source src="http://foo.bar/&lt;escaped&gt;.mp3"><a href="http://foo.bar/&lt;escaped&gt;.mp3">http://foo.bar/&lt;escaped&gt;.mp3</a></audio>'.splitlines())
 
 
 class UtilsUserTests(TestCase):
