--- conflicted
+++ resolved
@@ -1,9 +1,4 @@
-<<<<<<< HEAD
 # -*- coding: utf-8 -*-
-from .quote import quotify
-=======
-#-*- coding: utf-8 -*-
 
 from .markdown import Markdown
-from .utils.quote import quotify
->>>>>>> 65edef7f
+from .utils.quote import quotify